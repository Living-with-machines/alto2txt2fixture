--- conflicted
+++ resolved
@@ -1,6 +1,6 @@
+import pytest
+
 from alto2txt2fixture.__main__ import run
-
-import pytest
 
 
 def test_run_without_local_or_blobfuse(capsys) -> None:
@@ -17,9 +17,5 @@
     with pytest.raises(SystemExit) as e_info:
         run()
     # Check the error is raised where expected
-<<<<<<< HEAD
-    assert e_info.traceback[1].path.name == "run.py"
-=======
     assert e_info.traceback[1].path.name == "__main__.py"
->>>>>>> 74963766
     assert error_message in capsys.readouterr().out
--- conflicted
+++ resolved
@@ -6,11 +6,7 @@
 
 import numpy as np
 import pandas as pd
-<<<<<<< HEAD
 from rich.progress import BarColumn, DownloadColumn, Progress
-=======
-import wget
->>>>>>> 7bfd1038
 
 OUTPUT: str = "./output/tables"
 NOW: str = datetime.now().strftime("%Y-%m-%d %H:%M:%S.%f+00:00")
@@ -113,13 +109,10 @@
     for url, out, exists in files_to_download:
         Path(out).unlink() if exists else None
         print(f"Downloading {out}")
-<<<<<<< HEAD
         Path(out).parent.mkdir(parents=True, exist_ok=True)
-=======
+
         if Path(out).parents:
             Path(out).parent.mkdir(exist_ok=True)
-        wget.download(url=url, out=str(out))
->>>>>>> 7bfd1038
         with urlopen(url) as response, open(out, "wb") as out_file:
             total: int = int(response.info()["Content-length"])
             with Progress(

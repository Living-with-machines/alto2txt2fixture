import json
from datetime import datetime
from os import PathLike
from pathlib import Path
from shutil import copyfileobj
from urllib.request import urlopen

import numpy as np
import pandas as pd

OUTPUT: str = "./output/tables"
NOW: str = datetime.now().strftime("%Y-%m-%d %H:%M:%S.%f+00:00")
OVERWRITE: bool = False

SAVED = []
NOT_FOUND_PLACES, NOT_FOUND_PAPERS, MANY_PAPERS = [], [], []


def test_place(x, rev):
    try:
        return rev.at[x, "place__pk"]
    except KeyError:
        if x not in NOT_FOUND_PLACES:
            NOT_FOUND_PLACES.append(x)
            print(f"Warning: Could not find {x} in place_table")
        return ""


def test_paper(x, rev):
    try:
        value = rev.at[x, "pk"]
        if not isinstance(value, np.int64) and len(value) > 1:
            if x not in MANY_PAPERS:
                MANY_PAPERS.append(x)
                print(
                    f"Warning: {len(value)} newspapers found with NLP {x} -- keeping first"
                )
                value = value.to_list()[0]
        return value
    except KeyError:
        if x not in NOT_FOUND_PAPERS:
            NOT_FOUND_PAPERS.append(x)
            print(f"Warning: Could not find NLP {x} in newspaper data")
        return ""


def correct_dict(o: dict) -> list:
    """Returns a list with corrected data from a provided dictionary."""
    return [(k, v[0], v[1]) for k, v in o.items() if not v[0].startswith("Q")] + [
        (k, v[1], v[0]) for k, v in o.items() if v[0].startswith("Q")
    ]


def get_list(x):
    """Get a list from a string, which contains <SEP> as separator. If no
    string is encountered, the function returns an empty list."""
    return x.split("<SEP>") if isinstance(x, str) else []


# Set up files -- remote and local

# Note: FILES["Newspaper-1"]["remote"] has a generated access token from the
# Azure storage space. It will expire in December 2023 and will need to be
# renewed/relinked before then.
FILES = {
    "mitchells": {
        "remote": "https://bl.iro.bl.uk/downloads/da65047c-4d62-4ab7-946f-8e61e5f6f331?locale=en",
        "local": Path("cache/Mitchell_1846_1920.csv"),
    },
    "dict_admin_counties": {
        "remote": "https://zooniversedata.blob.core.windows.net/downloads/Gazetteer-files/dict_admin_counties.json",
        "local": Path("cache/dict_admin_counties.json"),
    },
    "dict_countries": {
        "remote": "https://zooniversedata.blob.core.windows.net/downloads/Gazetteer-files/dict_countries.json",
        "local": Path("cache/dict_countries.json"),
    },
    "dict_historic_counties": {
        "remote": "https://zooniversedata.blob.core.windows.net/downloads/Gazetteer-files/dict_historic_counties.json",
        "local": Path("cache/dict_historic_counties.json"),
    },
    "nlp_loc_wikidata_concat": {
        "remote": "https://zooniversedata.blob.core.windows.net/downloads/Gazetteer-files/nlp_loc_wikidata_concat.csv",
        "local": Path("cache/nlp_loc_wikidata_concat.csv"),
    },
    "wikidata_gazetteer_selected_columns": {
        "remote": "https://zooniversedata.blob.core.windows.net/downloads/Gazetteer-files/wikidata_gazetteer_selected_columns.csv",
        "local": Path("cache/wikidata_gazetteer_selected_columns.csv"),
    },
    "linking": {
        "remote": "https://zooniversedata.blob.core.windows.net/downloads/Mitchells/newspapers_overview_with_links_JISC_NLPs.csv",
        "local": Path("cache/linking.csv"),
    },
    "Newspaper-1": {
        "remote": "https://metadatadbfixtures.blob.core.windows.net/files/json-may-2023/Newspaper-1.json?sv=2021-10-04&spr=https%2Chttp&st=2023-05-31T13%3A58%3A49Z&se=2023-12-01T14%3A58%3A00Z&sr=b&sp=r&sig=XIxiPMSEfN9IYNwiR2UBsJp1XrcBg9AZAjD6I%2BJr6O0%3D",
        "local": Path("cache/Newspaper-1.json"),
    },
}


def download_data(
    files_dict: dict[str, dict] = FILES, overwrite: bool = OVERWRITE
) -> None:
    """Download files in `files_dict`, overwrite if specified."""
    files_to_download = [
        (v["remote"], v["local"], v["exists"])
        for v in files_dict.values()
        if not v["exists"] or overwrite
    ]
    for url, out, exists in files_to_download:
        Path(out).unlink() if exists else None
        print(f"Downloading {out}")
<<<<<<< HEAD
        wget.download(url=url, out=str(out))
=======
        # wget.download(url=url, out=out)
        with urlopen(url) as response, open(out, "wb") as out_file:
            copyfileobj(response, out_file)
>>>>>>> 5ee0a616
        print()


def run(
    files_dict: dict = FILES,
    files_to_download_overwrite: bool = OVERWRITE,
<<<<<<< HEAD
    OUTPUT: str = OUTPUT,
=======
    output_path: PathLike = OUTPUT,
>>>>>>> 5ee0a616
) -> None:
    # Create parents for local files
    [FILES[k]["local"].parent.mkdir(parents=True, exist_ok=True) for k in FILES.keys()]

    # Describe whether local file exists
    for k in FILES.keys():
        FILES[k]["exists"] = FILES[k]["local"].exists()

    # Download non-existing files
    download_data(files_dict=files_dict, overwrite=files_to_download_overwrite)

    # Create the output directory (defined in output_path)
    output_path = Path(output_path)
    output_path.mkdir(exist_ok=True, parents=True)

    # Read all the Wikidata Q values from Mitchells
    mitchells_df = pd.read_csv(FILES["mitchells"]["local"], index_col=0)
    mitchell_wikidata_mentions = sorted(
        list(mitchells_df.PLACE_PUB_WIKI.unique()),
        key=lambda x: int(x.replace("Q", "")),
    )

    # Set up wikidata_gazetteer
    gaz_cols = ["wikidata_id", "english_label", "latitude", "longitude", "geonamesIDs"]
    wikidata_gazetteer = pd.read_csv(
        FILES["wikidata_gazetteer_selected_columns"]["local"], usecols=gaz_cols
    )
    wikidata_gazetteer.rename(
        {
            "wikidata_id": "place_wikidata_id",
            "english_label": "place_label",
            "geonamesIDs": "geonames_ids",
        },
        axis=1,
        inplace=True,
    )

    # Read in + fix all dictionaries
    dict_historic_counties = json.loads(
        Path(FILES["dict_historic_counties"]["local"]).read_text()
    )
    dict_admin_counties = json.loads(
        Path(FILES["dict_admin_counties"]["local"]).read_text()
    )
    dict_countries = json.loads(Path(FILES["dict_countries"]["local"]).read_text())
    dict_historic_counties = correct_dict(dict_historic_counties)
    dict_admin_counties = correct_dict(dict_admin_counties)
    dict_countries = correct_dict(dict_countries)

    # Create assisting frames
    historical_counties_df = pd.DataFrame(
        dict_historic_counties,
        columns=["place_wikidata_id", "hcounty_label", "hcounty_wikidata_id"],
    )
    admin_county_df = pd.DataFrame(
        dict_admin_counties,
        columns=[
            "place_wikidata_id",
            "admin_county_label",
            "admin_county_wikidata_id",
        ],
    )
    countries_df = pd.DataFrame(
        dict_countries,
        columns=["place_wikidata_id", "country_label", "country_wikidata_id"],
    )

    wikidata_gazetteer = wikidata_gazetteer[
        wikidata_gazetteer.place_wikidata_id.isin(mitchell_wikidata_mentions)
    ].sort_values("place_wikidata_id")
    wikidata_gazetteer["place_pk"] = np.arange(1, len(wikidata_gazetteer) + 1)
    wikidata_gazetteer = wikidata_gazetteer[
        ["place_pk"] + [x for x in wikidata_gazetteer.columns if not x == "place_pk"]
    ]

    # Merge wikidata_gazetteer with all the assisting frames (and rename the
    # resulting columns)
    wikidata_gazetteer = pd.merge(
        wikidata_gazetteer, historical_counties_df, on="place_wikidata_id", how="left"
    )
    wikidata_gazetteer = pd.merge(
        wikidata_gazetteer, admin_county_df, on="place_wikidata_id", how="left"
    )
    wikidata_gazetteer = pd.merge(
        wikidata_gazetteer, countries_df, on="place_wikidata_id", how="left"
    )

    wikidata_gazetteer.rename(
        {
            "admin_county_label": "admin_county__label",
            "admin_county_wikidata_id": "admin_county__wikidata_id",
            "hcounty_label": "historic_county__label",
            "hcounty_wikidata_id": "historic_county__wikidata_id",
            "country_label": "country__label",
            "country_wikidata_id": "country__wikidata_id",
        },
        axis=1,
        inplace=True,
    )

    # Split back up into dataframes specific for the tables
    historic_county_table = (
        wikidata_gazetteer[["historic_county__label", "historic_county__wikidata_id"]]
        .drop_duplicates()
        .copy()
    )
    historic_county_table = historic_county_table.replace({"": np.nan}).dropna()
    historic_county_table["historic_county__pk"] = np.arange(
        1, len(historic_county_table) + 1
    )

    admin_county_table = (
        wikidata_gazetteer[["admin_county__label", "admin_county__wikidata_id"]]
        .drop_duplicates()
        .copy()
    )
    admin_county_table = admin_county_table.replace({"": np.nan}).dropna()
    admin_county_table["admin_county__pk"] = np.arange(1, len(admin_county_table) + 1)

    country_table = (
        wikidata_gazetteer[["country__label", "country__wikidata_id"]]
        .drop_duplicates()
        .copy()
    )
    country_table = country_table.replace({"": np.nan}).dropna()
    country_table["country__pk"] = np.arange(1, len(country_table) + 1)

    # Set up place_table from wikidata_gazetteer
    place_table = wikidata_gazetteer.copy()

    place_table = (
        pd.merge(
            place_table,
            historic_county_table,
            on=["historic_county__label", "historic_county__wikidata_id"],
            how="left",
        )
        .drop(["historic_county__label", "historic_county__wikidata_id"], axis=1)
        .rename({"historic_county__pk": "historic_county_id"}, axis=1)
    )

    place_table = (
        pd.merge(
            place_table,
            admin_county_table,
            on=["admin_county__label", "admin_county__wikidata_id"],
            how="left",
        )
        .drop(["admin_county__label", "admin_county__wikidata_id"], axis=1)
        .rename({"admin_county__pk": "admin_county_id"}, axis=1)
    )

    place_table = (
        pd.merge(
            place_table,
            country_table,
            on=["country__label", "country__wikidata_id"],
            how="left",
        )
        .drop(["country__label", "country__wikidata_id"], axis=1)
        .rename({"country__pk": "country_id"}, axis=1)
    )

    place_table.fillna("", inplace=True)
    place_table.set_index("place_pk", inplace=True)
    place_table.rename(
        {"place_label": "label", "place_wikidata_id": "wikidata_id"},
        axis=1,
        inplace=True,
    )
    place_table["historic_county_id"] = (
        place_table["historic_county_id"]
        .replace(r"^\s*$", 0, regex=True)
        .astype(int)
        .replace(0, "")
    )
    place_table["admin_county_id"] = (
        place_table["admin_county_id"]
        .replace(r"^\s*$", 0, regex=True)
        .astype(int)
        .replace(0, "")
    )
    place_table["country_id"] = (
        place_table["country_id"]
        .replace(r"^\s*$", 0, regex=True)
        .astype(int)
        .replace(0, "")
    )
    place_table.index.rename("pk", inplace=True)
    place_table.rename(
        {
            "historic_county_id": "historic_county",
            "admin_county_id": "admin_county",
            "country_id": "country",
        },
        axis=1,
        inplace=True,
    )

    historic_county_table.set_index("historic_county__pk", inplace=True)
    historic_county_table.rename(
        {x: x.split("__")[1] for x in historic_county_table.columns},
        axis=1,
        inplace=True,
    )
    historic_county_table.index.rename("pk", inplace=True)

    admin_county_table.set_index("admin_county__pk", inplace=True)
    admin_county_table.rename(
        {x: x.split("__")[1] for x in admin_county_table.columns}, axis=1, inplace=True
    )
    admin_county_table.index.rename("pk", inplace=True)

    country_table.set_index("country__pk", inplace=True)
    country_table.rename(
        {x: x.split("__")[1] for x in country_table.columns}, axis=1, inplace=True
    )
    country_table.index.rename("pk", inplace=True)

    # Adding created_at, updated_at to all the gazetteer tables
    place_table["created_at"] = NOW
    place_table["updated_at"] = NOW
    admin_county_table["created_at"] = NOW
    admin_county_table["updated_at"] = NOW
    historic_county_table["created_at"] = NOW
    historic_county_table["updated_at"] = NOW
    country_table["created_at"] = NOW
    country_table["updated_at"] = NOW

    # Save CSV files for gazetteer tables
    place_table.to_csv(output_path / "gazetteer.Place.csv")
    admin_county_table.to_csv(output_path / "gazetteer.AdminCounty.csv")
    historic_county_table.to_csv(output_path / "gazetteer.HistoricCounty.csv")
    country_table.to_csv(output_path / "gazetteer.Country.csv")
    SAVED.extend(
        [
            output_path / "gazetteer.Place.csv",
            output_path / "gazetteer.AdminCounty.csv",
            output_path / "gazetteer.HistoricCounty.csv",
            output_path / "gazetteer.Country.csv",
        ]
    )

    # Fix up Mitchells (already loaded)
    mitchells_df["politics"] = mitchells_df.POLITICS.apply(get_list)
    mitchells_df["persons"] = mitchells_df.PERSONS.apply(get_list)
    mitchells_df["organisations"] = mitchells_df.ORGANIZATIONS.apply(get_list)
    mitchells_df["price"] = mitchells_df.PRICE.apply(get_list)

    mitchells_df.rename(
        {
            "ID": "mpd_id",
            "TITLE": "title",
            "politics": "political_leaning_raw",
            "price": "price_raw",
            "YEAR": "year",
            "PLACE_PUB_WIKI": "place_of_publication_id",
            "ESTABLISHED_DATE": "date_established_raw",
            "PUBLISED_DATE": "day_of_publication_raw",
        },
        axis=1,
        inplace=True,
    )

    drop_cols = [
        "CHAIN_ID",
        "POLITICS",
        "PERSONS",
        "ORGANIZATIONS",
        "PRICE",
        "PLACE_PUB",
        "PLACE_PUB_COORD",
        "PLACES",
        "PLACES_TRES",
        "TEXT",
    ]
    mitchells_df.drop(columns=drop_cols, inplace=True)

    # Create derivative tables (from Mitchells) = political_leanings, prices,
    # issues
    political_leanings = sorted(
        list(set([y.strip() for x in mitchells_df.political_leaning_raw for y in x]))
    )
    political_leanings_table = pd.DataFrame()
    political_leanings_table["political_leaning__pk"] = np.arange(
        1, len(political_leanings) + 1
    )
    political_leanings_table["political_leaning__label"] = political_leanings
    export = political_leanings_table.copy()
    export["created_at"] = NOW
    export["updated_at"] = NOW
    export.set_index("political_leaning__pk", inplace=True)
    export.index.rename("pk", inplace=True)
    export.rename(
        {x: x.split("__")[1] if len(x.split("__")) > 1 else x for x in export.columns},
        axis=1,
        inplace=True,
    )
    export.to_csv(output_path / "mitchells.PoliticalLeaning.csv")
    SAVED.append(output_path / "mitchells.PoliticalLeaning.csv")

    prices = sorted(list(set([y.strip() for x in mitchells_df.price_raw for y in x])))
    prices_table = pd.DataFrame()
    prices_table["price__pk"] = np.arange(1, len(prices) + 1)
    prices_table["price__label"] = prices
    export = prices_table.copy()
    export["created_at"] = NOW
    export["updated_at"] = NOW
    export.set_index("price__pk", inplace=True)
    export.index.rename("pk", inplace=True)
    export.rename(
        {x: x.split("__")[1] if len(x.split("__")) > 1 else x for x in export.columns},
        axis=1,
        inplace=True,
    )
    export.to_csv(output_path / "mitchells.Price.csv")
    SAVED.append(output_path / "mitchells.Price.csv")

    issues = sorted(list(mitchells_df.year.unique()))
    issues_table = pd.DataFrame()
    issues_table["issue__pk"] = np.arange(1, len(issues) + 1)
    issues_table["issue__year"] = issues
    export = issues_table.copy()
    export["created_at"] = NOW
    export["updated_at"] = NOW
    export.set_index("issue__pk", inplace=True)
    export.index.rename("pk", inplace=True)
    export.rename(
        {x: x.split("__")[1] if len(x.split("__")) > 1 else x for x in export.columns},
        axis=1,
        inplace=True,
    )
    export.to_csv(output_path / "mitchells.Issue.csv")
    SAVED.append(output_path / "mitchells.Issue.csv")

    # Set up linking on Mitchells dataframe
    linking_df = pd.read_csv(
        FILES["linking"]["local"],
        index_col=0,
        dtype={"NLP": str},
        usecols=[
            "NLP",
            "Title",
            "AcquiredYears",
            "Editions",
            "EditionTitles",
            "City",
            "Publisher",
            "UnavailableYears",
            "Collection",
            "UK",
            "Complete",
            "Notes",
            "County",
            "HistoricCounty",
            "First date held",
            "Publication title",
            "link_to_mpd",
        ],
    )
    linking_df["NLP"] = linking_df.index

    linking_df.rename(
        {"link_to_mpd": "mpd_id", "NLP": "newspaper"}, axis=1, inplace=True
    )

    # Link Mitchells with all the other data
    mitchells_df = pd.merge(mitchells_df, linking_df, on="mpd_id", how="inner")

    # Create entry_table
    entry_table = mitchells_df.copy()
    entry_table["place_of_circulation_raw"] = ""
    entry_table["publication_district_raw"] = ""
    entry_table["publication_county_raw"] = ""
    # TODO: What happened to the three columns above? (Check w Kaspar?)

    # Only keep relevant columns
    entry_table = entry_table[
        [
            "title",
            "political_leaning_raw",
            "price_raw",
            "year",
            "date_established_raw",
            "day_of_publication_raw",
            "place_of_circulation_raw",
            "publication_district_raw",
            "publication_county_raw",
            "organisations",
            "persons",
            "place_of_publication_id",
            "newspaper",
        ]
    ]

    # Fix refs to political_leanings_table
    rev = political_leanings_table.set_index("political_leaning__label")
    entry_table["political_leanings"] = entry_table.political_leaning_raw.apply(
        lambda x: [rev.at[y, "political_leaning__pk"] for y in x]
    )

    # Fix refs to prices_table
    rev = prices_table.set_index("price__label")
    entry_table["prices"] = entry_table.price_raw.apply(
        lambda x: [rev.at[y.strip(), "price__pk"] for y in x]
    )

    # Fix refs to issues_table
    rev = issues_table.set_index("issue__year")
    entry_table["issue"] = entry_table.year.apply(lambda x: rev.at[x, "issue__pk"])

    # Fix refs to place_table
    rev = place_table.copy()
    rev["place__pk"] = rev.index
    rev.set_index("wikidata_id", inplace=True)
    entry_table["place_of_publication"] = entry_table.place_of_publication_id.apply(
        test_place, rev=rev
    )
    entry_table.drop(columns=["place_of_publication_id"], inplace=True)

    # Set up ref to newspapers
    rev = json.loads(FILES["Newspaper-1"]["local"].read_text())
    rev = [dict(pk=v["pk"], **v["fields"]) for v in rev]
    rev = pd.DataFrame(rev)
    rev.set_index("publication_code", inplace=True)
    entry_table["newspaper"] = entry_table.newspaper.str.zfill(7)
    entry_table["newspaper"] = entry_table.newspaper.apply(test_paper, rev=rev)

    # Create PK for entries
    entry_table["pk"] = np.arange(1, len(entry_table) + 1)

    # Sort columns in entries file
    entry_table = entry_table[
        ["pk"] + [col for col in entry_table.columns if not col == "pk"]
    ]

    # Add created_at, modified_at to entry_table
    entry_table["created_at"] = NOW
    entry_table["updated_at"] = NOW

    # Export entry_table
    entry_table.set_index("pk").to_csv(output_path / "mitchells.Entry.csv")
    SAVED.append(output_path / "mitchells.Entry.csv")

    # ###### NOW WE CAN EASILY CREATE JSON FILES
    for file in output_path.glob("*.csv"):
        json_data = []
        df = pd.read_csv(file, index_col=0).fillna("")

        if "political_leanings" in df.columns:
            df["political_leanings"] = df["political_leanings"].apply(json.loads)
        if "prices" in df.columns:
            df["prices"] = df["prices"].apply(json.loads)

        model = file.stem.lower()

        for pk, row in df.iterrows():
            fields = row.to_dict()
            json_data.append({"pk": pk, "model": model, "fields": fields})

        Path(output_path / f"{file.stem}.json").write_text(json.dumps(json_data))
        SAVED.append(output_path / f"{file.stem}.json")

    print("Finished - saved files:")
    print("- " + "\n- ".join([str(x) for x in SAVED]))<|MERGE_RESOLUTION|>--- conflicted
+++ resolved
@@ -110,24 +110,17 @@
     for url, out, exists in files_to_download:
         Path(out).unlink() if exists else None
         print(f"Downloading {out}")
-<<<<<<< HEAD
         wget.download(url=url, out=str(out))
-=======
         # wget.download(url=url, out=out)
         with urlopen(url) as response, open(out, "wb") as out_file:
             copyfileobj(response, out_file)
->>>>>>> 5ee0a616
         print()
 
 
 def run(
     files_dict: dict = FILES,
     files_to_download_overwrite: bool = OVERWRITE,
-<<<<<<< HEAD
     OUTPUT: str = OUTPUT,
-=======
-    output_path: PathLike = OUTPUT,
->>>>>>> 5ee0a616
 ) -> None:
     # Create parents for local files
     [FILES[k]["local"].parent.mkdir(parents=True, exist_ok=True) for k in FILES.keys()]

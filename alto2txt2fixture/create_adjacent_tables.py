import json
from datetime import datetime
from pathlib import Path
from urllib.request import urlopen

import numpy as np
import pandas as pd
from rich.progress import BarColumn, DownloadColumn, Progress

OUTPUT: str = "./output/tables"
NOW: str = datetime.now().strftime("%Y-%m-%d %H:%M:%S.%f+00:00")
OVERWRITE: bool = False

SAVED = []
NOT_FOUND_PLACES, NOT_FOUND_PAPERS, MANY_PAPERS = [], [], []


def test_place(x, rev):
    try:
        return rev.at[x, "place__pk"]
    except KeyError:
        if x not in NOT_FOUND_PLACES:
            NOT_FOUND_PLACES.append(x)
            print(f"Warning: Could not find {x} in place_table")
        return ""


def test_paper(x, rev):
    try:
        value = rev.at[x, "pk"]
        if type(value) == np.int64:
            return value
        else:
            print(
                f"Warning: {len(value)} newspapers found with NLP {x} -- keeping first"
            )
            return value[0]
    except KeyError:
        if x not in NOT_FOUND_PAPERS:
            NOT_FOUND_PAPERS.append(x)
            print(f"Warning: Could not find NLP {x} in newspaper data")
        return ""


def correct_dict(o: dict) -> list:
    """Returns a list with corrected data from a provided dictionary."""
    return [(k, v[0], v[1]) for k, v in o.items() if not v[0].startswith("Q")] + [
        (k, v[1], v[0]) for k, v in o.items() if v[0].startswith("Q")
    ]


def get_list(x):
    """Get a list from a string, which contains <SEP> as separator. If no
    string is encountered, the function returns an empty list."""
    return x.split("<SEP>") if isinstance(x, str) else []


# Set up files -- remote and local

# Note: FILES["Newspaper-1"]["remote"] has a generated access token from the
# Azure storage space. It will expire in December 2023 and will need to be
# renewed/relinked before then.
FILES = {
    "mitchells": {
        "remote": "https://bl.iro.bl.uk/downloads/da65047c-4d62-4ab7-946f-8e61e5f6f331?locale=en",
        "local": Path("cache/Mitchell_1846_1920.csv"),
    },
    "dict_admin_counties": {
        "remote": "https://zooniversedata.blob.core.windows.net/downloads/Gazetteer-files/dict_admin_counties.json",
        "local": Path("cache/dict_admin_counties.json"),
    },
    "dict_countries": {
        "remote": "https://zooniversedata.blob.core.windows.net/downloads/Gazetteer-files/dict_countries.json",
        "local": Path("cache/dict_countries.json"),
    },
    "dict_historic_counties": {
        "remote": "https://zooniversedata.blob.core.windows.net/downloads/Gazetteer-files/dict_historic_counties.json",
        "local": Path("cache/dict_historic_counties.json"),
    },
    "nlp_loc_wikidata_concat": {
        "remote": "https://zooniversedata.blob.core.windows.net/downloads/Gazetteer-files/nlp_loc_wikidata_concat.csv",
        "local": Path("cache/nlp_loc_wikidata_concat.csv"),
    },
    "wikidata_gazetteer_selected_columns": {
        "remote": "https://zooniversedata.blob.core.windows.net/downloads/Gazetteer-files/wikidata_gazetteer_selected_columns.csv",
        "local": Path("cache/wikidata_gazetteer_selected_columns.csv"),
    },
    "linking": {
        "remote": "https://zooniversedata.blob.core.windows.net/downloads/Mitchells/newspapers_overview_with_links_JISC_NLPs.csv",
        "local": Path("cache/linking.csv"),
    },
    "Newspaper-1": {
        "remote": "https://metadatadbfixtures.blob.core.windows.net/files/json-may-2023/Newspaper-1.json?sv=2021-10-04&spr=https%2Chttp&st=2023-05-31T13%3A58%3A49Z&se=2023-12-01T14%3A58%3A00Z&sr=b&sp=r&sig=XIxiPMSEfN9IYNwiR2UBsJp1XrcBg9AZAjD6I%2BJr6O0%3D",
        "local": Path("cache/Newspaper-1.json"),
    },
}


def download_data(
    files_dict: dict[str, dict] = FILES, overwrite: bool = OVERWRITE
) -> None:
    """Download files in `files_dict`, overwrite if specified."""
    files_to_download = [
        (v["remote"], v["local"], v["exists"])
        for v in files_dict.values()
        if not v["exists"] or overwrite
    ]
    for url, out, exists in files_to_download:
        Path(out).unlink() if exists else None
        print(f"Downloading {out}")
<<<<<<< HEAD
        Path(out).mkdir(parents=True, exist_ok=True)
=======
        Path(out).parent.mkdir(parents=True, exist_ok=True)

        if Path(out).parents:
            Path(out).parent.mkdir(exist_ok=True)
>>>>>>> 3d06c66a
        with urlopen(url) as response, open(out, "wb") as out_file:
            total: int = int(response.info()["Content-length"])
            with Progress(
                "[progress.percentage]{task.percentage:>3.0f}%",
                BarColumn(bar_width=None),
                DownloadColumn(),
            ) as progress:
                download_task = progress.add_task("Download", total=total)
                for chunk in response:
                    out_file.write(chunk)
                    progress.update(download_task, advance=len(chunk))


def run(
    files_dict: dict = FILES,
    files_to_download_overwrite: bool = OVERWRITE,
    output_path: str = OUTPUT,
) -> None:
    # Create parents for local files
    [FILES[k]["local"].parent.mkdir(parents=True, exist_ok=True) for k in FILES.keys()]

    # Describe whether local file exists
    for k in FILES.keys():
        FILES[k]["exists"] = FILES[k]["local"].exists()

    # Download non-existing files
    download_data(files_dict=files_dict, overwrite=files_to_download_overwrite)

    # Create the output directory (defined in output_path)
    output_path = Path(output_path)
    output_path.mkdir(exist_ok=True, parents=True)

    # Read all the Wikidata Q values from Mitchells
    mitchells_df = pd.read_csv(FILES["mitchells"]["local"], index_col=0)
    mitchell_wikidata_mentions = sorted(
        list(mitchells_df.PLACE_PUB_WIKI.unique()),
        key=lambda x: int(x.replace("Q", "")),
    )

    # Set up wikidata_gazetteer
    gaz_cols = ["wikidata_id", "english_label", "latitude", "longitude", "geonamesIDs"]
    wikidata_gazetteer = pd.read_csv(
        FILES["wikidata_gazetteer_selected_columns"]["local"], usecols=gaz_cols
    )
    wikidata_gazetteer.rename(
        {
            "wikidata_id": "place_wikidata_id",
            "english_label": "place_label",
            "geonamesIDs": "geonames_ids",
        },
        axis=1,
        inplace=True,
    )

    # Read in + fix all dictionaries
    dict_historic_counties = json.loads(
        Path(FILES["dict_historic_counties"]["local"]).read_text()
    )
    dict_admin_counties = json.loads(
        Path(FILES["dict_admin_counties"]["local"]).read_text()
    )
    dict_countries = json.loads(Path(FILES["dict_countries"]["local"]).read_text())
    dict_historic_counties = correct_dict(dict_historic_counties)
    dict_admin_counties = correct_dict(dict_admin_counties)
    dict_countries = correct_dict(dict_countries)

    # Create assisting frames
    historical_counties_df = pd.DataFrame(
        dict_historic_counties,
        columns=["place_wikidata_id", "hcounty_label", "hcounty_wikidata_id"],
    )
    admin_county_df = pd.DataFrame(
        dict_admin_counties,
        columns=[
            "place_wikidata_id",
            "admin_county_label",
            "admin_county_wikidata_id",
        ],
    )
    countries_df = pd.DataFrame(
        dict_countries,
        columns=["place_wikidata_id", "country_label", "country_wikidata_id"],
    )

    wikidata_gazetteer = wikidata_gazetteer[
        wikidata_gazetteer.place_wikidata_id.isin(mitchell_wikidata_mentions)
    ].sort_values("place_wikidata_id")
    wikidata_gazetteer["place_pk"] = np.arange(1, len(wikidata_gazetteer) + 1)
    wikidata_gazetteer = wikidata_gazetteer[
        ["place_pk"] + [x for x in wikidata_gazetteer.columns if not x == "place_pk"]
    ]

    # Merge wikidata_gazetteer with all the assisting frames (and rename the
    # resulting columns)
    wikidata_gazetteer = pd.merge(
        wikidata_gazetteer, historical_counties_df, on="place_wikidata_id", how="left"
    )
    wikidata_gazetteer = pd.merge(
        wikidata_gazetteer, admin_county_df, on="place_wikidata_id", how="left"
    )
    wikidata_gazetteer = pd.merge(
        wikidata_gazetteer, countries_df, on="place_wikidata_id", how="left"
    )

    wikidata_gazetteer.rename(
        {
            "admin_county_label": "admin_county__label",
            "admin_county_wikidata_id": "admin_county__wikidata_id",
            "hcounty_label": "historic_county__label",
            "hcounty_wikidata_id": "historic_county__wikidata_id",
            "country_label": "country__label",
            "country_wikidata_id": "country__wikidata_id",
        },
        axis=1,
        inplace=True,
    )

    # Split back up into dataframes specific for the tables
    historic_county_table = (
        wikidata_gazetteer[["historic_county__label", "historic_county__wikidata_id"]]
        .drop_duplicates()
        .copy()
    )
    historic_county_table = historic_county_table.replace({"": np.nan}).dropna()
    historic_county_table["historic_county__pk"] = np.arange(
        1, len(historic_county_table) + 1
    )

    admin_county_table = (
        wikidata_gazetteer[["admin_county__label", "admin_county__wikidata_id"]]
        .drop_duplicates()
        .copy()
    )
    admin_county_table = admin_county_table.replace({"": np.nan}).dropna()
    admin_county_table["admin_county__pk"] = np.arange(1, len(admin_county_table) + 1)

    country_table = (
        wikidata_gazetteer[["country__label", "country__wikidata_id"]]
        .drop_duplicates()
        .copy()
    )
    country_table = country_table.replace({"": np.nan}).dropna()
    country_table["country__pk"] = np.arange(1, len(country_table) + 1)

    # Set up place_table from wikidata_gazetteer
    place_table = wikidata_gazetteer.copy()

    place_table = (
        pd.merge(
            place_table,
            historic_county_table,
            on=["historic_county__label", "historic_county__wikidata_id"],
            how="left",
        )
        .drop(["historic_county__label", "historic_county__wikidata_id"], axis=1)
        .rename({"historic_county__pk": "historic_county_id"}, axis=1)
    )

    place_table = (
        pd.merge(
            place_table,
            admin_county_table,
            on=["admin_county__label", "admin_county__wikidata_id"],
            how="left",
        )
        .drop(["admin_county__label", "admin_county__wikidata_id"], axis=1)
        .rename({"admin_county__pk": "admin_county_id"}, axis=1)
    )

    place_table = (
        pd.merge(
            place_table,
            country_table,
            on=["country__label", "country__wikidata_id"],
            how="left",
        )
        .drop(["country__label", "country__wikidata_id"], axis=1)
        .rename({"country__pk": "country_id"}, axis=1)
    )

    place_table.fillna("", inplace=True)
    place_table.set_index("place_pk", inplace=True)
    place_table.rename(
        {"place_label": "label", "place_wikidata_id": "wikidata_id"},
        axis=1,
        inplace=True,
    )
    place_table["historic_county_id"] = (
        place_table["historic_county_id"]
        .replace(r"^\s*$", 0, regex=True)
        .astype(int)
        .replace(0, "")
    )
    place_table["admin_county_id"] = (
        place_table["admin_county_id"]
        .replace(r"^\s*$", 0, regex=True)
        .astype(int)
        .replace(0, "")
    )
    place_table["country_id"] = (
        place_table["country_id"]
        .replace(r"^\s*$", 0, regex=True)
        .astype(int)
        .replace(0, "")
    )
    place_table.index.rename("pk", inplace=True)
    place_table.rename(
        {
            "historic_county_id": "historic_county",
            "admin_county_id": "admin_county",
            "country_id": "country",
        },
        axis=1,
        inplace=True,
    )

    historic_county_table.set_index("historic_county__pk", inplace=True)
    historic_county_table.rename(
        {x: x.split("__")[1] for x in historic_county_table.columns},
        axis=1,
        inplace=True,
    )
    historic_county_table.index.rename("pk", inplace=True)

    admin_county_table.set_index("admin_county__pk", inplace=True)
    admin_county_table.rename(
        {x: x.split("__")[1] for x in admin_county_table.columns}, axis=1, inplace=True
    )
    admin_county_table.index.rename("pk", inplace=True)

    country_table.set_index("country__pk", inplace=True)
    country_table.rename(
        {x: x.split("__")[1] for x in country_table.columns}, axis=1, inplace=True
    )
    country_table.index.rename("pk", inplace=True)

    # Adding created_at, updated_at to all the gazetteer tables
    place_table["created_at"] = NOW
    place_table["updated_at"] = NOW
    admin_county_table["created_at"] = NOW
    admin_county_table["updated_at"] = NOW
    historic_county_table["created_at"] = NOW
    historic_county_table["updated_at"] = NOW
    country_table["created_at"] = NOW
    country_table["updated_at"] = NOW

    # Save CSV files for gazetteer tables
    place_table.to_csv(output_path / "gazetteer.Place.csv")
    admin_county_table.to_csv(output_path / "gazetteer.AdminCounty.csv")
    historic_county_table.to_csv(output_path / "gazetteer.HistoricCounty.csv")
    country_table.to_csv(output_path / "gazetteer.Country.csv")
    SAVED.extend(
        [
            output_path / "gazetteer.Place.csv",
            output_path / "gazetteer.AdminCounty.csv",
            output_path / "gazetteer.HistoricCounty.csv",
            output_path / "gazetteer.Country.csv",
        ]
    )

    # Fix up Mitchells (already loaded)
    mitchells_df["politics"] = mitchells_df.POLITICS.apply(get_list)
    mitchells_df["persons"] = mitchells_df.PERSONS.apply(get_list)
    mitchells_df["organisations"] = mitchells_df.ORGANIZATIONS.apply(get_list)
    mitchells_df["price"] = mitchells_df.PRICE.apply(get_list)

    mitchells_df.rename(
        {
            "ID": "mpd_id",
            "TITLE": "title",
            "politics": "political_leaning_raw",
            "price": "price_raw",
            "YEAR": "year",
            "PLACE_PUB_WIKI": "place_of_publication_id",
            "ESTABLISHED_DATE": "date_established_raw",
            "PUBLISED_DATE": "day_of_publication_raw",
        },
        axis=1,
        inplace=True,
    )

    drop_cols = [
        "CHAIN_ID",
        "POLITICS",
        "PERSONS",
        "ORGANIZATIONS",
        "PRICE",
        "PLACE_PUB",
        "PLACE_PUB_COORD",
        "PLACES",
        "PLACES_TRES",
        "TEXT",
    ]
    mitchells_df.drop(columns=drop_cols, inplace=True)

    # Create derivative tables (from Mitchells) = political_leanings, prices,
    # issues
    political_leanings = sorted(
        list(set([y.strip() for x in mitchells_df.political_leaning_raw for y in x]))
    )
    political_leanings_table = pd.DataFrame()
    political_leanings_table["political_leaning__pk"] = np.arange(
        1, len(political_leanings) + 1
    )
    political_leanings_table["political_leaning__label"] = political_leanings
    export = political_leanings_table.copy()
    export["created_at"] = NOW
    export["updated_at"] = NOW
    export.set_index("political_leaning__pk", inplace=True)
    export.index.rename("pk", inplace=True)
    export.rename(
        {x: x.split("__")[1] if len(x.split("__")) > 1 else x for x in export.columns},
        axis=1,
        inplace=True,
    )
    export.to_csv(output_path / "mitchells.PoliticalLeaning.csv")
    SAVED.append(output_path / "mitchells.PoliticalLeaning.csv")

    prices = sorted(list(set([y.strip() for x in mitchells_df.price_raw for y in x])))
    prices_table = pd.DataFrame()
    prices_table["price__pk"] = np.arange(1, len(prices) + 1)
    prices_table["price__label"] = prices
    export = prices_table.copy()
    export["created_at"] = NOW
    export["updated_at"] = NOW
    export.set_index("price__pk", inplace=True)
    export.index.rename("pk", inplace=True)
    export.rename(
        {x: x.split("__")[1] if len(x.split("__")) > 1 else x for x in export.columns},
        axis=1,
        inplace=True,
    )
    export.to_csv(output_path / "mitchells.Price.csv")
    SAVED.append(output_path / "mitchells.Price.csv")

    issues = sorted(list(mitchells_df.year.unique()))
    issues_table = pd.DataFrame()
    issues_table["issue__pk"] = np.arange(1, len(issues) + 1)
    issues_table["issue__year"] = issues
    export = issues_table.copy()
    export["created_at"] = NOW
    export["updated_at"] = NOW
    export.set_index("issue__pk", inplace=True)
    export.index.rename("pk", inplace=True)
    export.rename(
        {x: x.split("__")[1] if len(x.split("__")) > 1 else x for x in export.columns},
        axis=1,
        inplace=True,
    )
    export.to_csv(output_path / "mitchells.Issue.csv")
    SAVED.append(output_path / "mitchells.Issue.csv")

    # Set up linking on Mitchells dataframe
    linking_df = pd.read_csv(
        FILES["linking"]["local"],
        index_col=0,
        dtype={"NLP": str},
        usecols=[
            "NLP",
            "Title",
            "AcquiredYears",
            "Editions",
            "EditionTitles",
            "City",
            "Publisher",
            "UnavailableYears",
            "Collection",
            "UK",
            "Complete",
            "Notes",
            "County",
            "HistoricCounty",
            "First date held",
            "Publication title",
            "link_to_mpd",
        ],
    )
    linking_df["NLP"] = linking_df.index

    linking_df.rename(
        {"link_to_mpd": "mpd_id", "NLP": "newspaper"}, axis=1, inplace=True
    )

    # Link Mitchells with all the other data
    mitchells_df = pd.merge(mitchells_df, linking_df, on="mpd_id", how="inner")

    # Create entry_table
    entry_table = mitchells_df.copy()
    entry_table["place_of_circulation_raw"] = ""
    entry_table["publication_district_raw"] = ""
    entry_table["publication_county_raw"] = ""
    # TODO: What happened to the three columns above? (Check w Kaspar?)

    # Only keep relevant columns
    entry_table = entry_table[
        [
            "title",
            "political_leaning_raw",
            "price_raw",
            "year",
            "date_established_raw",
            "day_of_publication_raw",
            "place_of_circulation_raw",
            "publication_district_raw",
            "publication_county_raw",
            "organisations",
            "persons",
            "place_of_publication_id",
            "newspaper",
        ]
    ]

    # Fix refs to political_leanings_table
    rev = political_leanings_table.set_index("political_leaning__label")
    entry_table["political_leanings"] = entry_table.political_leaning_raw.apply(
        lambda x: [rev.at[y, "political_leaning__pk"] for y in x]
    )

    # Fix refs to prices_table
    rev = prices_table.set_index("price__label")
    entry_table["prices"] = entry_table.price_raw.apply(
        lambda x: [rev.at[y.strip(), "price__pk"] for y in x]
    )

    # Fix refs to issues_table
    rev = issues_table.set_index("issue__year")
    entry_table["issue"] = entry_table.year.apply(lambda x: rev.at[x, "issue__pk"])

    # Fix refs to place_table
    rev = place_table.copy()
    rev["place__pk"] = rev.index
    rev.set_index("wikidata_id", inplace=True)
    entry_table["place_of_publication"] = entry_table.place_of_publication_id.apply(
        test_place, rev=rev
    )
    entry_table.drop(columns=["place_of_publication_id"], inplace=True)

    # Set up ref to newspapers
    rev = json.loads(FILES["Newspaper-1"]["local"].read_text())
    rev = [dict(pk=v["pk"], **v["fields"]) for v in rev]
    rev = pd.DataFrame(rev)
    rev.set_index("publication_code", inplace=True)
    entry_table["newspaper"] = entry_table.newspaper.str.zfill(7)
    entry_table["newspaper"] = entry_table.newspaper.apply(test_paper, rev=rev)

    # Create PK for entries
    entry_table["pk"] = np.arange(1, len(entry_table) + 1)

    # Sort columns in entries file
    entry_table = entry_table[
        ["pk"] + [col for col in entry_table.columns if not col == "pk"]
    ]

    # Add created_at, modified_at to entry_table
    entry_table["created_at"] = NOW
    entry_table["updated_at"] = NOW

    # Export entry_table
    entry_table.set_index("pk").to_csv(output_path / "mitchells.Entry.csv")
    SAVED.append(output_path / "mitchells.Entry.csv")

    # ###### NOW WE CAN EASILY CREATE JSON FILES
    for file in output_path.glob("*.csv"):
        json_data = []
        df = pd.read_csv(file, index_col=0).fillna("")

        if "political_leanings" in df.columns:
            df["political_leanings"] = df["political_leanings"].apply(json.loads)
        if "prices" in df.columns:
            df["prices"] = df["prices"].apply(json.loads)

        model = file.stem.lower()

        for pk, row in df.iterrows():
            fields = row.to_dict()
            json_data.append({"pk": pk, "model": model, "fields": fields})

        Path(output_path / f"{file.stem}.json").write_text(json.dumps(json_data))
        SAVED.append(output_path / f"{file.stem}.json")

    print("Finished - saved files:")
    print("- " + "\n- ".join([str(x) for x in SAVED]))


if __name__ == "__main__":
    run()<|MERGE_RESOLUTION|>--- conflicted
+++ resolved
@@ -108,14 +108,7 @@
     for url, out, exists in files_to_download:
         Path(out).unlink() if exists else None
         print(f"Downloading {out}")
-<<<<<<< HEAD
-        Path(out).mkdir(parents=True, exist_ok=True)
-=======
         Path(out).parent.mkdir(parents=True, exist_ok=True)
-
-        if Path(out).parents:
-            Path(out).parent.mkdir(exist_ok=True)
->>>>>>> 3d06c66a
         with urlopen(url) as response, open(out, "wb") as out_file:
             total: int = int(response.info()["Content-length"])
             with Progress(

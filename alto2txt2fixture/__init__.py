from __future__ import annotations

<<<<<<< HEAD

def parse_args(argv=None):
    parser = ArgumentParser()
    parser.add_argument(
        "-c",
        "--collections",
        nargs="+",
        help="<Optional> Set collections",
        required=False,
    )
    parser.add_argument(
        "-m",
        "--mountpoint",
        type=str,
        help="<Optional> Mountpoint",
        required=False,
    )
    parser.add_argument(
        "-o",
        "--output",
        type=str,
        help="<Optional> Set an output directory",
        required=False,
    )
    return parser.parse_args(argv)
=======
__all__ = ("route", "parser", "utils", "parser", "settings")
>>>>>>> 74963766
<|MERGE_RESOLUTION|>--- conflicted
+++ resolved
@@ -1,31 +1,3 @@
 from __future__ import annotations
 
-<<<<<<< HEAD
-
-def parse_args(argv=None):
-    parser = ArgumentParser()
-    parser.add_argument(
-        "-c",
-        "--collections",
-        nargs="+",
-        help="<Optional> Set collections",
-        required=False,
-    )
-    parser.add_argument(
-        "-m",
-        "--mountpoint",
-        type=str,
-        help="<Optional> Mountpoint",
-        required=False,
-    )
-    parser.add_argument(
-        "-o",
-        "--output",
-        type=str,
-        help="<Optional> Set an output directory",
-        required=False,
-    )
-    return parser.parse_args(argv)
-=======
-__all__ = ("route", "parser", "utils", "parser", "settings")
->>>>>>> 74963766
+__all__ = ("route", "parser", "utils", "parser", "settings")
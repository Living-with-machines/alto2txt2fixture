--- conflicted
+++ resolved
@@ -42,11 +42,7 @@
         args: ["--check", "--no-update"]
 
   - repo: https://github.com/hadialqattan/pycln
-<<<<<<< HEAD
     rev: v2.4.0
-=======
-    rev: v2.3.0
->>>>>>> 782eaa07
     hooks:
       - id: pycln
         args: [--config=pyproject.toml]
